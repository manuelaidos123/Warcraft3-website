<!DOCTYPE html>
<html lang="en">
    <head>
        <title>Warcraft 3</title>
        <meta charset="UTF-8">
        <meta name="viewport" content="width=device-width, initial-scale=1.0">
        <!-- Bootstrap CSS -->
        <link href="https://cdn.jsdelivr.net/npm/bootstrap@5.3.2/dist/css/bootstrap.min.css" rel="stylesheet">
        <!-- Font Awesome -->
        <link href="https://cdnjs.cloudflare.com/ajax/libs/font-awesome/6.0.0/css/all.min.css" rel="stylesheet">
        <!-- Font Awesome -->
        <link href="https://cdnjs.cloudflare.com/ajax/libs/font-awesome/6.0.0/css/all.min.css" rel="stylesheet">
        <!-- Google Fonts -->
        <link href='https://fonts.googleapis.com/css?family=Abyssinica+SIL|Raleway:400,700&display=swap' rel='stylesheet'>
        <!-- Custom CSS -->
        <link rel="stylesheet" type="text/css" href="style.css">
        <!-- Favicon -->
        <link rel="icon" type="image/png" href="images/icons/logo.png">
    </head>
    <body class="bg-light">
        <!-- Enhanced Navigation -->
        <nav class="navbar navbar-expand-lg navbar-dark fixed-top" id="mainNav">
            <div class="container">
                <a class="navbar-brand" href="index.html">
                    <img src="images/wc3_image.jpg" alt="Warcraft III Logo" height="40" class="d-inline-block align-text-top">
                    <span class="ms-2 fw-bold text-uppercase">Warcraft III</span>
                </a>
                <button class="navbar-toggler" type="button" data-bs-toggle="collapse" data-bs-target="#navbarNav"
                    aria-controls="navbarNav" aria-expanded="false" aria-label="Toggle navigation">
                    <span class="navbar-toggler-icon"></span>
                </button>
                <div class="collapse navbar-collapse" id="navbarNav">
                    <ul class="navbar-nav ms-auto align-items-center">
                        <li class="nav-item">
                            <a class="nav-link active" href="index.html">Home</a>
                        </li>
                        <li class="nav-item">
                            <a class="nav-link" href="story.html">Story</a>
                        </li>
                        <li class="nav-item">
                            <a class="nav-link" href="factions.html">Factions</a>
                        </li>
                        <li class="nav-item">
                            <a class="nav-link" href="characters.html">Characters</a>
                        </li>
                        <li class="nav-item">
                            <a class="nav-link" href="pedia.html">WarcraftPedia</a>
                        </li>
                        <li class="nav-item">
                            <a class="nav-link" href="test.html">Test</a>
                        </li>
                        <li class="nav-item ms-3">
                            <a class="nav-link" href="#" data-bs-toggle="modal" data-bs-target="#loginModal">
                                <i class="fas fa-user-circle fs-4"></i>
                            </a>
                        </li>
                    </ul>
                </div>
            </div>
        </nav>

        <!-- Login/Signup Modal -->
        <div class="modal fade" id="loginModal" tabindex="-1" aria-labelledby="loginModalLabel" aria-hidden="true">
            <div class="modal-dialog modal-dialog-centered">
                <div class="modal-content">
                    <!-- Login Form -->
                    <div id="loginForm-container">
                        <div class="modal-header">
                            <h5 class="modal-title" id="loginModalLabel">Login</h5>
                            <button type="button" class="btn-close" data-bs-dismiss="modal" aria-label="Close"></button>
                        </div>
                        <div class="modal-body">
                            <form id="loginForm">
                                <div class="mb-3">
                                    <label for="username" class="form-label">Username</label>
                                    <input type="text" class="form-control" id="username" name="username" required>
                                </div>
                                <div class="mb-3">
                                    <label for="password" class="form-label">Password</label>
                                    <input type="password" class="form-control" id="password" name="password" required>
                                </div>
                                <div class="mb-3 form-check">
                                    <input type="checkbox" class="form-check-input" id="rememberMe" name="remember">
                                    <label class="form-check-label" for="rememberMe">Remember me</label>
                                </div>
                                <div class="alert alert-danger d-none" id="loginError"></div>
                                <button type="submit" class="btn btn-primary w-100">Login</button>
                            </form>
                            <div class="text-center mt-3">
                                <a href="#" class="text-decoration-none" id="forgotPassword">Forgot password?</a>
                                <p class="mt-2 mb-0">Don't have an account? <a href="#" class="text-decoration-none" id="showSignup">Sign up</a></p>
                            </div>
                        </div>
                    </div>
<<<<<<< HEAD

                    <!-- Signup Form -->
                    <div id="signupForm-container" style="display: none;">
                        <div class="modal-header">
                            <h5 class="modal-title">Sign Up</h5>
                            <button type="button" class="btn-close" data-bs-dismiss="modal" aria-label="Close"></button>
                        </div>
                        <div class="modal-body">
                            <form id="signupForm">
                                <div class="mb-3">
                                    <label for="signupUsername" class="form-label">Username</label>
                                    <input type="text" class="form-control" id="signupUsername" name="username" required>
                                </div>
                                <div class="mb-3">
                                    <label for="signupEmail" class="form-label">Email</label>
                                    <input type="email" class="form-control" id="signupEmail" name="email" required>
                                </div>
                                <div class="mb-3">
                                    <label for="signupPassword" class="form-label">Password</label>
                                    <input type="password" class="form-control" id="signupPassword" name="password" required>
                                </div>
                                <div class="mb-3">
                                    <label for="confirmPassword" class="form-label">Confirm Password</label>
                                    <input type="password" class="form-control" id="confirmPassword" name="confirmPassword" required>
                                </div>
                                <div class="alert alert-danger d-none" id="signupError"></div>
                                <button type="submit" class="btn btn-primary w-100">Sign Up</button>
                            </form>
                            <div class="text-center mt-3">
                                <p class="mb-0">Already have an account? <a href="#" class="text-decoration-none" id="showLogin">Login</a></p>
                            </div>
                        </div>
                    </div>
                </div>
            </div>
        </div>

        <!-- Hero Section -->
        <section class="hero-section position-relative overflow-hidden">
            <!-- Video Background -->
            <div class="hero-bg-overlay"></div>
            <div class="container position-relative" style="z-index: 2;">
                <div class="row min-vh-100 align-items-center">
                    <div class="col-lg-8 text-white">
                        <h1 class="display-2 fw-bold mb-4 hero-title" data-aos="fade-right">
                            Welcome to the World of
                            <span class="text-warning">Warcraft III</span>
                        </h1>
                        <p class="lead mb-5 hero-text" data-aos="fade-right" data-aos-delay="200">
                            Forge your legacy in a realm where heroes rise, armies clash, and legends are born. 
                            Command four mighty races in an epic saga that will determine the fate of Azeroth.
                        </p>
                        <div class="hero-buttons" data-aos="fade-up" data-aos-delay="400">
                            <a href="story.html" class="btn btn-warning btn-lg me-3 mb-3 mb-lg-0">
                                <i class="fas fa-book-open me-2"></i>Explore the Story
                            </a>
                            <a href="factions.html" class="btn btn-outline-light btn-lg">
                                <i class="fas fa-shield-alt me-2"></i>Choose Your Faction
                            </a>
                        </div>
                    </div>
                    <div class="col-lg-4" data-aos="fade-left" data-aos-delay="300">
                        <!-- Floating Heroes Showcase -->
                        <div class="hero-showcase position-relative">
                            <div class="hero-card" style="--delay: 0s">
                                <img src="images/heroes/arthas.jpg" alt="Arthas" class="img-fluid rounded shadow-lg">
                            </div>
                            <div class="hero-card" style="--delay: 0.2s">
                                <img src="images/heroes/thrall.jpg" alt="Thrall" class="img-fluid rounded shadow-lg">
                            </div>
                            <div class="hero-card" style="--delay: 0.4s">
                                <img src="images/heroes/tyrande.jpg" alt="Tyrande" class="img-fluid rounded shadow-lg">
                            </div>
                        </div>
                    </div>
                </div>
            </div>
            <!-- Decorative Elements -->
            <div class="hero-particles"></div>
        </section>

        <!-- Info Section -->
        <section class="py-5 bg-white">
            <div class="container">
                <h2 class="text-center mb-5 text-dark">What is Warcraft 3?</h2>
                <div class="row">
                    <div class="col-lg-8 mx-auto">
                        <div class="card shadow-sm">
                            <div class="card-body">
                                <p class="card-text text-dark">Warcraft 3 is a real-time strategy game that was released in 2002 by Blizzard Entertainment. Set in the fantasy world of Azeroth, it features four playable factions: humans, orcs, night elves, and the undead. The game revolutionized the RTS genre by introducing hero units and RPG elements.</p>
                            </div>
                        </div>
                    </div>
=======
                </nav>
    <body>
        <!-- Enhanced Navigation -->
        <nav class="navbar navbar-expand-lg navbar-dark fixed-top py-3" id="mainNav">
            <div class="container">
                <a class="navbar-brand" href="index.html">
                    <img src="images/icons/logo.png" alt="Warcraft 3 Logo" height="40" class="d-inline-block align-text-top">
                    <span class="ms-2 fw-bold text-uppercase">Warcraft III</span>
                </a>
                <button class="navbar-toggler" type="button" data-bs-toggle="collapse" data-bs-target="#navbarNav"
                    aria-controls="navbarNav" aria-expanded="false" aria-label="Toggle navigation">
                    <span class="navbar-toggler-icon"></span>
                </button>
                <div class="collapse navbar-collapse" id="navbarNav">
                    <ul class="navbar-nav ms-auto">
                        <li class="nav-item"><a class="nav-link active" href="index.html">Home</a></li>
                        <li class="nav-item"><a class="nav-link" href="story.html">Story</a></li>
                        <li class="nav-item"><a class="nav-link" href="fractions.html">Fractions</a></li>
                        <li class="nav-item"><a class="nav-link" href="characters.html">Characters</a></li>
                        <li class="nav-item"><a class="nav-link" href="pedia.html">WarcraftPedia</a></li>
                        <li class="nav-item"><a class="nav-link" href="test.html">Test</a></li>
                    </ul>
                </div>
            </div>
        </nav>

        <!-- Main Content -->
        <main>
            <!-- Welcome Section -->
            <section class="hero bg-dark text-white py-5 mb-5">
                <div class="container text-center">
                    <h1 class="display-4">Welcome!</h1>
                    <h3 class="lead">To the Best Warcraft 3 website.</h3>
>>>>>>> fbdb2ac3
                </div>
            </section>

<<<<<<< HEAD
        <!-- Features Grid -->
        <section class="py-5 bg-light">
            <div class="container">
                <h2 class="text-center mb-5">Game Features</h2>
                <div class="row g-4">
                    <!-- Feature 1 -->
                    <div class="col-md-6 col-lg-4">
                        <div class="card h-100 border-0 shadow-sm">
                            <div class="card-body text-center">
                                <img src="images/icons/4icon.png" alt="Factions Icon" class="feature-icon mb-3" width="32">
                                <h3 class="h5">Four Playable Factions</h3>
                                <p class="card-text">Each faction has unique units, buildings, and gameplay mechanics, providing diverse strategic options.</p>
=======
            <!-- Warcraft Reforged Section -->
            <section class="py-5">
                <div class="container">
                    <h1 class="text-center mb-4">Warcraft Reforged</h1>
                    <hr class="w-25 mx-auto mb-5">
                    
                    <!-- Image Slider -->
                    <div id="imageSlider" class="carousel slide" data-bs-ride="carousel">
                        <div class="carousel-inner">
                            <div class="carousel-item active">
                                <img src="images/reforged1.jpg" class="d-block w-100" alt="Reforged 1">
>>>>>>> fbdb2ac3
                            </div>
                            <div class="carousel-item">
                                <img src="images/reforged2.jpg" class="d-block w-100" alt="Reforged 2">
                            </div>
                            <div class="carousel-item">
                                <img src="images/reforged3.jpg" class="d-block w-100" alt="Reforged 3">
                            </div>
                        </div>
                        <button class="carousel-control-prev" type="button" data-bs-target="#imageSlider" data-bs-slide="prev">
                            <span class="carousel-control-prev-icon" aria-hidden="true"></span>
                            <span class="visually-hidden">Previous</span>
                        </button>
                        <button class="carousel-control-next" type="button" data-bs-target="#imageSlider" data-bs-slide="next">
                            <span class="carousel-control-next-icon" aria-hidden="true"></span>
                            <span class="visually-hidden">Next</span>
                        </button>
                    </div>
                </div>
            </section>

            <!-- Enroll Section -->
            <section class="bg-light py-5">
                <div class="container">
                    <div class="row justify-content-center">
                        <div class="col-lg-8 text-center">
                            <h3 class="mb-4">Don't waste your Time. Enroll now.</h3>
                            <p class="mb-4">
                                Embark on epic adventures, command powerful armies, and master strategic warfare in Warcraft 3. 
                                Join me in this immersive world where heroes rise, alliances form, and battles shape destinies. 
                                Let's unlock our tactical prowess, forge unforgettable memories, and conquer realms together!
                            </p>
                            <form class="row g-3 justify-content-center">
                                <div class="col-md-8">
                                    <input type="email" class="form-control form-control-lg" placeholder="Enter your email address.." required>
                                </div>
                                <div class="col-md-auto">
                                    <button type="submit" class="btn btn-primary btn-lg" onclick="validateEmail()">Enroll</button>
                                </div>
                            </form>
                        </div>
                    </div>
                </div>
            </section>
        </main>

        <!-- Enhanced Footer -->
                <footer class="footer bg-dark text-light">
                    <div class="container py-5">
                        <div class="row g-4">
                            <!-- About Section -->
                            <div class="col-lg-4 col-md-6">
                                <div class="pe-lg-5">
                                    <h5 class="text-uppercase mb-4">About Warcraft III</h5>
                                    <p class="text-muted">Experience the epic world of Azeroth through legendary heroes, mythical creatures, and unforgettable battles in this timeless strategy game.</p>
                                </div>
                            </div>
                            <!-- Quick Links -->
                            <div class="col-lg-2 col-md-6">
                                <h5 class="text-uppercase mb-4">Navigation</h5>
                                <ul class="list-unstyled">
                                    <li class="mb-2"><a href="index.html" class="text-muted">Home</a></li>
                                    <li class="mb-2"><a href="story.html" class="text-muted">Story</a></li>
                                    <li class="mb-2"><a href="factions.html" class="text-muted">Factions</a></li>
                                    <li class="mb-2"><a href="characters.html" class="text-muted">Characters</a></li>
                                </ul>
                            </div>
                            <!-- Services -->
                            <div class="col-lg-2 col-md-6">
                                <h5 class="text-uppercase mb-4">Services</h5>
                                <ul class="list-unstyled">
                                    <li class="mb-2"><a href="#" class="text-muted">Game Analysis</a></li>
                                    <li class="mb-2"><a href="#" class="text-muted">Game Reviews</a></li>
                                    <li class="mb-2"><a href="#" class="text-muted">Tutorials</a></li>
                                    <li class="mb-2"><a href="#" class="text-muted">Tournaments</a></li>
                                </ul>
                            </div>
                            <!-- Contact -->
                            <div class="col-lg-4 col-md-6">
                                <h5 class="text-uppercase mb-4">Contact Us</h5>
                                <p class="text-muted mb-2">
                                    <i class="fas fa-envelope me-2"></i>
                                    <a href="mailto:some-email@gmail.com" class="text-muted">some-email@gmail.com</a>
                                </p>
                                <p class="text-muted mb-4">
                                    <i class="fas fa-phone me-2"></i>
                                    <a href="tel:0777777123" class="text-muted">0-777-777-123</a>
                                </p>
                                <!-- Social Links Grid -->
                                <div class="social-grid">
                                    <a href="#" aria-label="Facebook">
                                        <img src="images/icons/facebook.png" alt="Facebook">
                                    </a>
                                    <a href="#" aria-label="Twitter">
                                        <img src="images/icons/twitter.png" alt="Twitter">
                                    </a>
                                    <a href="#" aria-label="Instagram">
                                        <img src="images/icons/insta.png" alt="Instagram">
                                    </a>
                                    <a href="#" aria-label="Telegram">
                                        <img src="images/icons/telegram.png" alt="Telegram">
                                    </a>
                                </div>
                            </div>
                        </div>
                        <hr class="my-5">
                        <div class="row align-items-center">
                            <div class="col-md-6 text-center text-md-start">
                                <p class="text-muted mb-0">&copy; 2024 Andrei Kornev. All rights reserved.</p>
                            </div>
                            <div class="col-md-6 text-center text-md-end">
                                <small class="text-muted">Made with <i class="fas fa-heart text-danger"></i> for Warcraft III fans</small>
                            </div>
                        </div>
                    </div>
                </footer>
        <!-- Footer -->
        <footer class="bg-dark text-light py-5">
            <div class="container">
                <div class="row">
                    <div class="col-md-4">
                        <h3>Services</h3>
                        <ul class="list-unstyled">
                            <!-- Add your footer links here -->
                        </ul>
                    </div>
                    <!-- Add more footer columns as needed -->
                </div>
            </div>
        </footer>

        <!-- Bootstrap Bundle JS -->
        <script src="https://cdn.jsdelivr.net/npm/bootstrap@5.3.2/dist/js/bootstrap.bundle.min.js"></script>
        <!-- Custom JS -->
        <script src="scripts.js" defer></script>
    </body>

<!-- For regular images -->
<img src="path/to/image.jpg" class="img-fluid" alt="Description">

<!-- For card images -->
<img src="path/to/image.jpg" class="card-img-top img-fluid" alt="Description">

<!-- For grid images -->
<div class="grid-item">
    <img src="path/to/image.jpg" class="img-fluid" alt="Description">
</div><|MERGE_RESOLUTION|>--- conflicted
+++ resolved
@@ -92,7 +92,6 @@
                             </div>
                         </div>
                     </div>
-<<<<<<< HEAD
 
                     <!-- Signup Form -->
                     <div id="signupForm-container" style="display: none;">
@@ -186,45 +185,10 @@
                             </div>
                         </div>
                     </div>
-=======
-                </nav>
-    <body>
-        <!-- Enhanced Navigation -->
-        <nav class="navbar navbar-expand-lg navbar-dark fixed-top py-3" id="mainNav">
-            <div class="container">
-                <a class="navbar-brand" href="index.html">
-                    <img src="images/icons/logo.png" alt="Warcraft 3 Logo" height="40" class="d-inline-block align-text-top">
-                    <span class="ms-2 fw-bold text-uppercase">Warcraft III</span>
-                </a>
-                <button class="navbar-toggler" type="button" data-bs-toggle="collapse" data-bs-target="#navbarNav"
-                    aria-controls="navbarNav" aria-expanded="false" aria-label="Toggle navigation">
-                    <span class="navbar-toggler-icon"></span>
-                </button>
-                <div class="collapse navbar-collapse" id="navbarNav">
-                    <ul class="navbar-nav ms-auto">
-                        <li class="nav-item"><a class="nav-link active" href="index.html">Home</a></li>
-                        <li class="nav-item"><a class="nav-link" href="story.html">Story</a></li>
-                        <li class="nav-item"><a class="nav-link" href="fractions.html">Fractions</a></li>
-                        <li class="nav-item"><a class="nav-link" href="characters.html">Characters</a></li>
-                        <li class="nav-item"><a class="nav-link" href="pedia.html">WarcraftPedia</a></li>
-                        <li class="nav-item"><a class="nav-link" href="test.html">Test</a></li>
-                    </ul>
-                </div>
-            </div>
-        </nav>
-
-        <!-- Main Content -->
-        <main>
-            <!-- Welcome Section -->
-            <section class="hero bg-dark text-white py-5 mb-5">
-                <div class="container text-center">
-                    <h1 class="display-4">Welcome!</h1>
-                    <h3 class="lead">To the Best Warcraft 3 website.</h3>
->>>>>>> fbdb2ac3
-                </div>
-            </section>
-
-<<<<<<< HEAD
+                </div>
+            </div>
+        </section>
+
         <!-- Features Grid -->
         <section class="py-5 bg-light">
             <div class="container">
@@ -237,19 +201,6 @@
                                 <img src="images/icons/4icon.png" alt="Factions Icon" class="feature-icon mb-3" width="32">
                                 <h3 class="h5">Four Playable Factions</h3>
                                 <p class="card-text">Each faction has unique units, buildings, and gameplay mechanics, providing diverse strategic options.</p>
-=======
-            <!-- Warcraft Reforged Section -->
-            <section class="py-5">
-                <div class="container">
-                    <h1 class="text-center mb-4">Warcraft Reforged</h1>
-                    <hr class="w-25 mx-auto mb-5">
-                    
-                    <!-- Image Slider -->
-                    <div id="imageSlider" class="carousel slide" data-bs-ride="carousel">
-                        <div class="carousel-inner">
-                            <div class="carousel-item active">
-                                <img src="images/reforged1.jpg" class="d-block w-100" alt="Reforged 1">
->>>>>>> fbdb2ac3
                             </div>
                             <div class="carousel-item">
                                 <img src="images/reforged2.jpg" class="d-block w-100" alt="Reforged 2">
