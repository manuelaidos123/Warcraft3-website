--- conflicted
+++ resolved
@@ -8,6 +8,8 @@
         <link href="https://cdn.jsdelivr.net/npm/bootstrap@5.3.2/dist/css/bootstrap.min.css" rel="stylesheet">
         <!-- Font Awesome -->
         <link href="https://cdnjs.cloudflare.com/ajax/libs/font-awesome/6.0.0/css/all.min.css" rel="stylesheet">
+        <!-- Font Awesome -->
+        <link href="https://cdnjs.cloudflare.com/ajax/libs/font-awesome/6.0.0/css/all.min.css" rel="stylesheet">
         <!-- Google Fonts -->
         <link href='https://fonts.googleapis.com/css?family=Abyssinica+SIL|Raleway:400,700&display=swap' rel='stylesheet'>
         <!-- Custom CSS -->
@@ -15,7 +17,41 @@
         <!-- Favicon -->
         <link rel="icon" type="image/png" href="images/icons/logo.png">
     </head>
-<<<<<<< HEAD
+    <body class="bg-light">
+        <!-- Enhanced Navigation -->
+                <nav class="navbar navbar-expand-lg navbar-dark fixed-top" id="mainNav">
+                    <div class="container">
+                        <a class="navbar-brand" href="index.html">
+                            <img src="images/logo.png" alt="Warcraft III Logo" height="40">
+                            Warcraft III
+                        </a>
+                        <button class="navbar-toggler" type="button" data-bs-toggle="collapse" data-bs-target="#navbarResponsive">
+                            <span class="navbar-toggler-icon"></span>
+                        </button>
+                        <div class="collapse navbar-collapse" id="navbarResponsive">
+                            <ul class="navbar-nav ms-auto">
+                                <li class="nav-item">
+                                    <a class="nav-link" href="index.html">Home</a>
+                                </li>
+                                <li class="nav-item">
+                                    <a class="nav-link" href="story.html">Story</a>
+                                </li>
+                                <li class="nav-item">
+                                    <a class="nav-link" href="factions.html">Factions</a>
+                                </li>
+                                <li class="nav-item">
+                                    <a class="nav-link" href="characters.html">Characters</a>
+                                </li>
+                                <li class="nav-item">
+                                    <a class="nav-link" href="pedia.html">WarcraftPedia</a>
+                                </li>
+                                <li class="nav-item">
+                                    <a class="nav-link" href="test.html">Test</a>
+                                </li>
+                            </ul>
+                        </div>
+                    </div>
+                </nav>
     <body>
         <!-- Enhanced Navigation -->
         <nav class="navbar navbar-expand-lg navbar-dark fixed-top py-3" id="mainNav">
@@ -40,43 +76,6 @@
                 </div>
             </div>
         </nav>
-=======
-    <body class="bg-light">
-        <!-- Enhanced Navigation -->
-                <nav class="navbar navbar-expand-lg navbar-dark fixed-top" id="mainNav">
-                    <div class="container">
-                        <a class="navbar-brand" href="index.html">
-                            <img src="images/logo.png" alt="Warcraft III Logo" height="40">
-                            Warcraft III
-                        </a>
-                        <button class="navbar-toggler" type="button" data-bs-toggle="collapse" data-bs-target="#navbarResponsive">
-                            <span class="navbar-toggler-icon"></span>
-                        </button>
-                        <div class="collapse navbar-collapse" id="navbarResponsive">
-                            <ul class="navbar-nav ms-auto">
-                                <li class="nav-item">
-                                    <a class="nav-link" href="index.html">Home</a>
-                                </li>
-                                <li class="nav-item">
-                                    <a class="nav-link" href="story.html">Story</a>
-                                </li>
-                                <li class="nav-item">
-                                    <a class="nav-link" href="factions.html">Factions</a>
-                                </li>
-                                <li class="nav-item">
-                                    <a class="nav-link" href="characters.html">Characters</a>
-                                </li>
-                                <li class="nav-item">
-                                    <a class="nav-link" href="pedia.html">WarcraftPedia</a>
-                                </li>
-                                <li class="nav-item">
-                                    <a class="nav-link" href="test.html">Test</a>
-                                </li>
-                            </ul>
-                        </div>
-                    </div>
-                </nav>
->>>>>>> e2cbe2c7
 
         <!-- Main Content -->
         <main>
@@ -144,22 +143,6 @@
             </section>
         </main>
 
-<<<<<<< HEAD
-        <!-- Footer -->
-        <footer class="bg-dark text-light py-5">
-            <div class="container">
-                <div class="row">
-                    <div class="col-md-4">
-                        <h3>Services</h3>
-                        <ul class="list-unstyled">
-                            <!-- Add your footer links here -->
-                        </ul>
-                    </div>
-                    <!-- Add more footer columns as needed -->
-                </div>
-            </div>
-        </footer>
-=======
         <!-- Enhanced Footer -->
                 <footer class="footer bg-dark text-light">
                     <div class="container py-5">
@@ -230,15 +213,25 @@
                         </div>
                     </div>
                 </footer>
->>>>>>> e2cbe2c7
+        <!-- Footer -->
+        <footer class="bg-dark text-light py-5">
+            <div class="container">
+                <div class="row">
+                    <div class="col-md-4">
+                        <h3>Services</h3>
+                        <ul class="list-unstyled">
+                            <!-- Add your footer links here -->
+                        </ul>
+                    </div>
+                    <!-- Add more footer columns as needed -->
+                </div>
+            </div>
+        </footer>
 
         <!-- Bootstrap Bundle JS -->
         <script src="https://cdn.jsdelivr.net/npm/bootstrap@5.3.2/dist/js/bootstrap.bundle.min.js"></script>
         <!-- Custom JS -->
         <script src="scripts.js" defer></script>
-<<<<<<< HEAD
-    </body>
-=======
     </body>
 
 <!-- For regular images -->
@@ -250,5 +243,4 @@
 <!-- For grid images -->
 <div class="grid-item">
     <img src="path/to/image.jpg" class="img-fluid" alt="Description">
-</div>
->>>>>>> e2cbe2c7
+</div>