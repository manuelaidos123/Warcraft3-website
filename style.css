--- conflicted
+++ resolved
@@ -1,23 +1,20 @@
 :root {
+    /* Color variables */
     /* Color variables */
     --wc-primary: #2f89fc;
     --wc-primary-hover: #1a7af0;
     --wc-dark: #121212;
+    --wc-dark: #121212;
     --wc-light: #ffffff;
     --wc-gray: #f8f9fa;
     --wc-border: rgba(255, 255, 255, 0.1);
-<<<<<<< HEAD
-=======
-    --wc-bg-gradient: linear-gradient(135deg, #1a1e2c 0%, #2b344d 100%);
-    --wc-overlay: rgba(26, 30, 44, 0.95);
->>>>>>> e2cbe2c7
-}
-
+}
+
+/* Base styles */
 /* Base styles */
 body {
     font-family: 'Abyssinica SIL', serif;
     padding-top: 76px; /* Height of fixed navbar */
-<<<<<<< HEAD
 }
 
 /* Enhanced Navigation */
@@ -48,247 +45,7 @@
 #mainNav .navbar-nav .nav-item .nav-link:hover,
 #mainNav .navbar-nav .nav-item .nav-link:focus,
 #mainNav .navbar-nav .nav-item .nav-link.active {
-=======
-    background: var(--wc-bg-gradient);
-    background-attachment: fixed;
-    position: relative;
-    color: var(--wc-light);
-}
-
-/* Text color adjustments */
-body {
-    color: var(--wc-light); /* Sets default text color to white */
-}
-
-p, span, li, td, th, label, input, textarea {
-    color: rgba(255, 255, 255, 0.9); /* Slightly softer white for better readability */
-}
-
-/* Link colors */
-a {
-    color: var(--wc-primary);
-    transition: color 0.3s ease;
-}
-
-a:hover {
-    color: var(--wc-primary-hover);
-}
-
-/* Form elements */
-input, textarea, select {
-    background-color: rgba(255, 255, 255, 0.1) !important;
-    border: 1px solid rgba(255, 255, 255, 0.2) !important;
-    color: var(--wc-light) !important;
-}
-
-input::placeholder, textarea::placeholder {
-    color: rgba(255, 255, 255, 0.5) !important;
-}
-
-/* List items */
-.list-group-item {
-    background-color: rgba(255, 255, 255, 0.05);
->>>>>>> e2cbe2c7
-    color: var(--wc-light);
-    border-color: rgba(255, 255, 255, 0.1);
-}
-
-/* Card text */
-.card-text {
-    color: rgba(255, 255, 255, 0.9);
-}
-
-/* Navigation text */
-.nav-link {
-    color: rgba(255, 255, 255, 0.8) !important;
-}
-
-.nav-link:hover, .nav-link.active {
-    color: var(--wc-light) !important;
-}
-
-/* Table text */
-table {
-    color: var(--wc-light) !important;
-}
-
-/* Decorative background pattern */
-body::before {
-    content: '';
-    position: fixed;
-    top: 0;
-    left: 0;
-    width: 100%;
-    height: 100%;
-    background-image: url('images/pattern.png'), 
-                      radial-gradient(circle at 50% 50%, rgba(47, 137, 252, 0.1) 0%, transparent 60%);
-    background-size: 200px 200px, cover;
-    opacity: 0.05;
-    pointer-events: none;
-    z-index: 0;
-}
-
-/* Enhanced Navigation */
-#mainNav {
-    background: rgba(13, 17, 23, 0.95);
-    box-shadow: 0 4px 20px rgba(0, 0, 0, 0.3);
-    transition: all 0.3s ease-in-out;
-    backdrop-filter: blur(10px);
-    border-bottom: 1px solid rgba(47, 137, 252, 0.2);
-    padding: 1rem 0;
-}
-
-/* Brand/Logo section */
-#mainNav .navbar-brand {
-    font-family: 'Raleway', sans-serif;
-    font-weight: 700;
-    color: var(--wc-light);
-    display: flex;
-    align-items: center;
-    gap: 0.75rem;
-}
-
-#mainNav .navbar-brand img {
-    transition: transform 0.3s ease;
-}
-
-#mainNav .navbar-brand:hover img {
-    transform: scale(1.1);
-}
-
-/* Navigation Links */
-#mainNav .navbar-nav .nav-item .nav-link {
-    font-size: 0.9rem;
-    font-weight: 600;
-    text-transform: uppercase;
-    letter-spacing: 0.1rem;
-    padding: 1rem 1.25rem;
-    color: rgba(255, 255, 255, 0.8) !important;
-    position: relative;
-    transition: all 0.3s ease;
-}
-
-/* Hover effect with glowing underline */
-#mainNav .navbar-nav .nav-item .nav-link::before {
-    content: '';
-    position: absolute;
-    bottom: 0;
-    left: 10%;
-    width: 80%;
-    height: 2px;
-    background: var(--wc-primary);
-    transform: scaleX(0);
-    transform-origin: right;
-    transition: transform 0.3s ease;
-    box-shadow: 0 0 10px var(--wc-primary);
-}
-
-#mainNav .navbar-nav .nav-item .nav-link:hover::before,
-#mainNav .navbar-nav .nav-item .nav-link.active::before {
-    transform: scaleX(1);
-    transform-origin: left;
-}
-
-#mainNav .navbar-nav .nav-item .nav-link:hover,
-#mainNav .navbar-nav .nav-item .nav-link.active {
-    color: var(--wc-light) !important;
-}
-
-/* Active state with glow */
-#mainNav .navbar-nav .nav-item .nav-link.active {
-    color: var(--wc-primary) !important;
-    text-shadow: 0 0 10px rgba(47, 137, 252, 0.5);
-}
-
-/* Hamburger Menu for Mobile */
-#mainNav .navbar-toggler {
-    border: 1px solid rgba(47, 137, 252, 0.3);
-    background: rgba(47, 137, 252, 0.1);
-    padding: 0.5rem;
-    transition: all 0.3s ease;
-}
-
-#mainNav .navbar-toggler:hover {
-    border-color: var(--wc-primary);
-    background: rgba(47, 137, 252, 0.2);
-}
-
-#mainNav .navbar-toggler-icon {
-    background-image: url("data:image/svg+xml,%3csvg xmlns='http://www.w3.org/2000/svg' viewBox='0 0 30 30'%3e%3cpath stroke='rgba(255, 255, 255, 0.8)' stroke-linecap='round' stroke-miterlimit='10' stroke-width='2' d='M4 7h22M4 15h22M4 23h22'/%3e%3c/svg%3e");
-}
-
-/* Scroll Effect */
-#mainNav.navbar-scrolled {
-    background: rgba(13, 17, 23, 0.98);
-    padding-top: 0.5rem;
-    padding-bottom: 0.5rem;
-}
-
-/* Dropdown Menus */
-#mainNav .dropdown-menu {
-    background: rgba(13, 17, 23, 0.95);
-    backdrop-filter: blur(10px);
-    border: 1px solid rgba(47, 137, 252, 0.2);
-    box-shadow: 0 8px 32px rgba(0, 0, 0, 0.3);
-}
-
-#mainNav .dropdown-item {
-    color: rgba(255, 255, 255, 0.8);
-    transition: all 0.3s ease;
-    padding: 0.75rem 1.5rem;
-}
-
-#mainNav .dropdown-item:hover {
-    background: rgba(47, 137, 252, 0.1);
-    color: var(--wc-primary);
-    transform: translateX(5px);
-}
-
-/* Mobile Navigation */
-@media (max-width: 991.98px) {
-    #mainNav .navbar-nav {
-        padding: 1rem 0;
-    }
-
-    #mainNav .nav-item {
-        padding: 0.25rem 0;
-    }
-
-    #mainNav .navbar-nav .nav-item .nav-link::before {
-        left: 0;
-        width: 3px;
-        height: 100%;
-        transform: scaleY(0);
-    }
-
-    #mainNav .navbar-nav .nav-item .nav-link:hover::before,
-    #mainNav .navbar-nav .nav-item .nav-link.active::before {
-        transform: scaleY(1);
-    }
-
-    #mainNav .dropdown-menu {
-        background: rgba(13, 17, 23, 0.5);
-        border: none;
-        padding: 0.5rem;
-    }
-}
-
-/* Add scroll animation */
-@keyframes navFadeIn {
-    from {
-        opacity: 0;
-        transform: translateY(-10px);
-    }
-    to {
-        opacity: 1;
-        transform: translateY(0);
-    }
-}
-
-#mainNav .nav-item {
-    animation: navFadeIn 0.5s ease forwards;
-    animation-delay: calc(var(--item-number) * 0.1s);
-    opacity: 0;
+    color: var(--wc-light);
 }
 
 #mainNav .navbar-nav .nav-item .nav-link::after {
@@ -312,6 +69,7 @@
 /* Hero Section */
 .hero {
     background: linear-gradient(rgba(0, 0, 0, 0.7), rgba(0, 0, 0, 0.7)),
+    background: linear-gradient(rgba(0, 0, 0, 0.7), rgba(0, 0, 0, 0.7)),
                 url('images/reforged1.jpg') center/cover;
     min-height: 60vh;
     display: flex;
@@ -332,10 +90,6 @@
     border-radius: 0.5rem;
     box-shadow: 0 4px 6px rgba(0, 0, 0, 0.1);
     transition: transform 0.3s ease;
-<<<<<<< HEAD
-=======
-    aspect-ratio: 16 / 9; /* Maintains consistent image proportions */
->>>>>>> e2cbe2c7
 }
 
 .image-grid .grid-item:hover {
@@ -344,18 +98,13 @@
 
 .image-grid img {
     width: 100%;
-<<<<<<< HEAD
     height: 250px;
-=======
-    height: 100%;
->>>>>>> e2cbe2c7
     object-fit: cover;
     transition: transform 0.3s ease;
 }
 
 .image-grid .grid-item:hover img {
     transform: scale(1.05);
-<<<<<<< HEAD
 }
 
 .image-grid .grid-caption {
@@ -367,9 +116,11 @@
     background: linear-gradient(transparent, rgba(0, 0, 0, 0.8));
     color: var(--wc-light);
     text-align: center;
-}
-
-=======
+    transition: transform 0.3s ease;
+}
+
+.image-grid .grid-item:hover img {
+    transform: scale(1.05);
 }
 
 .image-grid .grid-caption {
@@ -383,21 +134,25 @@
     text-align: center;
 }
 
->>>>>>> e2cbe2c7
+/* Card Styles */
 /* Card Styles */
 .card {
     transition: transform 0.3s ease-in-out, box-shadow 0.3s ease-in-out;
     border: none;
     border-radius: 0.5rem;
     overflow: hidden;
+    transition: transform 0.3s ease-in-out, box-shadow 0.3s ease-in-out;
+    border: none;
+    border-radius: 0.5rem;
+    overflow: hidden;
 }
 
 .card:hover {
     transform: translateY(-5px);
     box-shadow: 0 10px 20px rgba(0, 0, 0, 0.1) !important;
-}
-
-<<<<<<< HEAD
+    box-shadow: 0 10px 20px rgba(0, 0, 0, 0.1) !important;
+}
+
 /* Social Media Grid */
 .social-grid {
     display: grid;
@@ -438,68 +193,15 @@
 
 .footer a {
     color: rgba(255, 255, 255, 0.7);
-    text-decoration: none;
-    transition: color 0.3s ease;
-}
-
-=======
-/* Card Images */
-.card img {
-    width: 100%;
-    height: auto;
-    object-fit: cover;
-}
-
-/* Social Media Icons Standardization */
-.socialLinks {
-    display: grid;
-    grid-template-columns: repeat(auto-fit, minmax(40px, 40px));
-    gap: 1rem;
-    max-width: 200px;
-    margin: 2.5rem 0 1.5rem; /* Increased top margin to create more space */
-}
-
-.socialLinks a {
-    display: flex;
-    align-items: center;
-    justify-content: center;
-    width: 40px;
-    height: 40px;
-    border-radius: 50%;
-    background-color: rgba(255, 255, 255, 0.1);
-    transition: all 0.3s ease;
-}
-
-.socialLinks a:hover {
-    background-color: var(--wc-primary);
-    transform: translateY(-3px);
-}
-
-.socialIcon {
-    width: 20px;
-    height: 20px;
-    filter: brightness(1);
-}
-
-/* Ensure Bootstrap social icons follow the same sizing */
-.socialLinks .fab {
-    font-size: 20px;
-}
-
-/* Footer */
-.footer {
-    background-color: var(--wc-dark);
-    color: var(--wc-light);
-    padding: 4rem 0 2rem;
-}
-
 .footer a {
     color: rgba(255, 255, 255, 0.7);
     text-decoration: none;
     transition: color 0.3s ease;
-}
-
->>>>>>> e2cbe2c7
+    transition: color 0.3s ease;
+}
+
+.footer a:hover {
+    color: var(--wc-light);
 .footer a:hover {
     color: var(--wc-light);
 }
@@ -514,8 +216,12 @@
     .card {
         background-color: #1e1e1e;
         border-color: var(--wc-border);
-    }
-
+        background-color: #1e1e1e;
+        border-color: var(--wc-border);
+    }
+
+    .card-body {
+        color: var(--wc-light);
     .card-body {
         color: var(--wc-light);
     }
@@ -554,9 +260,78 @@
 }
 
 .accordion-button:focus {
+}
+
+/* WarcraftPedia specific styles */
+.card {
+    border: none;
+    transition: transform 0.3s ease-in-out, box-shadow 0.3s ease-in-out;
+}
+
+.card:hover {
+    transform: translateY(-5px);
+    box-shadow: 0 10px 20px rgba(0, 0, 0, 0.1) !important;
+}
+
+.nav-pills .nav-link {
+    color: var(--wc-dark);
+    background-color: var(--wc-gray);
+    margin: 0 5px;
+    transition: all 0.3s ease;
+}
+
+.nav-pills .nav-link:hover {
+    background-color: var(--wc-primary);
+    color: var(--wc-light);
+}
+
+.nav-pills .nav-link.active {
+    background-color: var(--wc-primary);
+}
+
+.accordion-button:not(.collapsed) {
+    background-color: var(--wc-primary);
+    color: var(--wc-light);
+}
+
+.accordion-button:focus {
     box-shadow: 0 0 0 0.25rem rgba(47, 137, 252, 0.25);
 }
 
+.list-group-item {
+    border: none;
+    padding: 0.75rem 1.25rem;
+    transition: background-color 0.3s ease;
+}
+
+.list-group-item:hover {
+    background-color: var(--wc-gray);
+}
+
+.card-title {
+    color: var(--wc-primary);
+    border-bottom: 2px solid var(--wc-primary);
+    padding-bottom: 0.5rem;
+    margin-bottom: 1rem;
+}
+
+/* Animation for content loading */
+.fade-in {
+    animation: fadeIn 0.5s ease-in;
+}
+
+@keyframes fadeIn {
+    from {
+        opacity: 0;
+        transform: translateY(20px);
+    }
+    to {
+        opacity: 1;
+        transform: translateY(0);
+    }
+}
+
+/* Accessibility */
 .list-group-item {
     border: none;
     padding: 0.75rem 1.25rem;
@@ -606,7 +381,6 @@
 :focus {
     outline: 3px solid var(--wc-primary);
     outline-offset: 2px;
-<<<<<<< HEAD
 }
 
 :focus:not(:focus-visible) {
@@ -622,245 +396,4 @@
     .card {
         margin-bottom: 2rem;
     }
-=======
-}
-
-:focus:not(:focus-visible) {
-    outline: none;
-}
-
-/* Responsive Image Containers */
-.imageContainer {
-    padding: 2rem 0;
-}
-
-.figure {
-    margin-bottom: 1.5rem;
-    transition: transform 0.3s ease;
-}
-
-.figure:hover {
-    transform: translateY(-5px);
-}
-
-.figure-img {
-    width: 100%;
-    height: auto;
-    object-fit: cover;
-    aspect-ratio: 16/9;
-}
-
-.figure-caption {
-    margin-top: 0.5rem;
-    font-size: 0.9rem;
-}
-
-/* Ensure all images are responsive */
-.img-fluid {
-    max-width: 100%;
-    height: auto;
-}
-
-/* Responsive adjustments */
-@media (max-width: 768px) {
-    .imageContainer {
-        padding: 1rem 0;
-    }
-    
-    .figure {
-        margin-bottom: 1rem;
-    }
-}
-
-@media (max-width: 576px) {
-    .image-grid {
-        grid-template-columns: 1fr; /* Single column on very small devices */
-    }
-}
-
-.footerContainer {
-    display: flex;
-    flex-direction: column;
-    padding: 0 2rem;
-}
-
-.contactText {
-    margin-bottom: 1rem;
-    border-bottom: 1px solid rgba(255, 255, 255, 0.1); /* Optional: adds a subtle divider */
-    padding-bottom: 1.5rem;
-}
-
-.copyrightText {
-    margin-top: 1rem;
-    opacity: 0.7;
-}
-
-/* Content wrapper */
-.mainContainer {
-    position: relative;
-    z-index: 1;
-    background: var(--wc-overlay);
-    box-shadow: 0 0 30px rgba(0, 0, 0, 0.3);
-    border-radius: 8px;
-    margin: 2rem auto;
-    padding: 2rem;
-    max-width: 1200px;
-    backdrop-filter: blur(10px);
-    border: 1px solid rgba(255, 255, 255, 0.1);
-}
-
-/* Section styling */
-section {
-    background: rgba(255, 255, 255, 0.03);
-    border-radius: 8px;
-    padding: 2rem;
-    margin-bottom: 2rem;
-    border: 1px solid rgba(255, 255, 255, 0.05);
-    transition: transform 0.3s ease, box-shadow 0.3s ease;
-}
-
-section:hover {
-    transform: translateY(-2px);
-    box-shadow: 0 8px 24px rgba(0, 0, 0, 0.2);
-}
-
-/* Typography enhancements */
-h1, h2, h3 {
-    color: var(--wc-primary);
-    font-family: 'Raleway', sans-serif;
-    position: relative;
-    padding-bottom: 0.5rem;
-}
-
-h1::after, h2::after {
-    content: '';
-    position: absolute;
-    bottom: 0;
-    left: 0;
-    width: 60px;
-    height: 3px;
-    background: var(--wc-primary);
-    border-radius: 3px;
-}
-
-/* Card adjustments for dark theme */
-.card {
-    background: rgba(255, 255, 255, 0.05);
-    border: 1px solid rgba(255, 255, 255, 0.1);
-    backdrop-filter: blur(5px);
-}
-
-.card-body {
-    color: var(--wc-light);
-}
-
-/* Image container enhancement */
-.figure {
-    background: rgba(0, 0, 0, 0.2);
-    padding: 0.5rem;
-    border-radius: 8px;
-    border: 1px solid rgba(255, 255, 255, 0.05);
-}
-
-.figure-caption {
-    color: rgba(255, 255, 255, 0.7);
-}
-
-/* Scrollbar styling */
-::-webkit-scrollbar {
-    width: 10px;
-}
-
-::-webkit-scrollbar-track {
-    background: rgba(255, 255, 255, 0.1);
-}
-
-::-webkit-scrollbar-thumb {
-    background: var(--wc-primary);
-    border-radius: 5px;
-}
-
-::-webkit-scrollbar-thumb:hover {
-    background: var(--wc-primary-hover);
-}
-
-/* Media queries for responsive design */
-@media (max-width: 768px) {
-    .mainContainer {
-        margin: 1rem;
-        padding: 1rem;
-    }
-
-    section {
-        padding: 1.5rem;
-    }
-}
-
-/* Typography and Headings */
-h1, h2, h3, h4, h5, h6 {
-    color: var(--wc-primary);
-    font-family: 'Raleway', sans-serif;
-    position: relative;
-    padding-bottom: 0.5rem;
-    margin-bottom: 1rem;
-}
-
-.card-title, .modal-title {
-    color: var(--wc-primary);
-    border-bottom: 2px solid var(--wc-primary);
-    padding-bottom: 0.5rem;
-    margin-bottom: 1rem;
-}
-
-/* Section titles */
-section h2, 
-section h3, 
-section h4 {
-    color: var(--wc-primary);
-}
-
-/* Sidebar titles */
-aside h2, 
-aside h3, 
-.sidebar-title {
-    color: var(--wc-light);
-}
-
-/* Footer titles */
-footer h3, 
-footer h4, 
-.footer-title {
-    color: var(--wc-light);
-}
-
-/* Bootstrap component titles */
-.accordion-button,
-.nav-tabs .nav-link,
-.dropdown-item {
-    color: var(--wc-light) !important;
-}
-
-/* List group titles */
-.list-group-item-heading {
-    color: var(--wc-light);
-}
-
-/* Figure captions */
-figcaption,
-.figure-caption {
-    color: rgba(255, 255, 255, 0.7) !important;
-}
-
-/* Main article title */
-.mainInfo h1 {
-    color: var(--wc-light);
-    font-size: 2.5rem;
-    font-weight: bold;
-    text-shadow: 2px 2px 4px rgba(0, 0, 0, 0.5);
-    margin-bottom: 2rem;
-}
-
-.mainInfo h1::after {
-    background: var(--wc-light); /* Makes the underline white as well */
->>>>>>> e2cbe2c7
 }