--- conflicted
+++ resolved
@@ -10,37 +10,19 @@
         <!-- Font Awesome -->
         <link href="https://cdnjs.cloudflare.com/ajax/libs/font-awesome/6.0.0/css/all.min.css" rel="stylesheet">
         <!-- Google Fonts -->
-<<<<<<< HEAD
+        <link href='https://fonts.googleapis.com/css?family=Abyssinica+SIL|Raleway:400,700&display=swap' rel='stylesheet'>
+        <!-- Custom CSS -->
+        <!-- Bootstrap CSS -->
+        <link href="https://cdn.jsdelivr.net/npm/bootstrap@5.3.2/dist/css/bootstrap.min.css" rel="stylesheet">
+        <!-- Font Awesome -->
+        <link href="https://cdnjs.cloudflare.com/ajax/libs/font-awesome/6.0.0/css/all.min.css" rel="stylesheet">
+        <!-- Google Fonts -->
         <link href='https://fonts.googleapis.com/css?family=Abyssinica+SIL' rel='stylesheet'>
-=======
-        <link href='https://fonts.googleapis.com/css?family=Abyssinica+SIL|Raleway:400,700&display=swap' rel='stylesheet'>
->>>>>>> e2cbe2c7
         <!-- Custom CSS -->
         <link rel="stylesheet" type="text/css" href="style.css">
         <!-- Favicon -->
         <link rel="icon" type="image/png" href="images/icons/logo.png">
     </head>
-<<<<<<< HEAD
-    <body>
-        <!-- Enhanced Navigation -->
-        <nav class="navbar navbar-expand-lg navbar-dark fixed-top py-3" id="mainNav">
-            <div class="container">
-                <a class="navbar-brand" href="index.html">
-                    <img src="images/icons/logo.png" alt="Warcraft 3 Logo" height="40" class="d-inline-block align-text-top">
-                </a>
-                <button class="navbar-toggler" type="button" data-bs-toggle="collapse" data-bs-target="#navbarNav"
-                    aria-controls="navbarNav" aria-expanded="false" aria-label="Toggle navigation">
-                    <span class="navbar-toggler-icon"></span>
-                </button>
-                <div class="collapse navbar-collapse" id="navbarNav">
-                    <ul class="navbar-nav ms-auto">
-                        <li class="nav-item"><a class="nav-link" href="index.html">Home</a></li>
-                        <li class="nav-item"><a class="nav-link active" href="story.html">Story</a></li>
-                        <li class="nav-item"><a class="nav-link" href="fractions.html">Fractions</a></li>
-                        <li class="nav-item"><a class="nav-link" href="characters.html">Characters</a></li>
-                        <li class="nav-item"><a class="nav-link" href="pedia.html">WarcraftPedia</a></li>
-                        <li class="nav-item"><a class="nav-link" href="test.html">Test</a></li>
-=======
     <body class="bg-light">
         <!-- Updated Navigation -->
         <nav class="navbar navbar-expand-lg navbar-dark fixed-top" id="mainNav">
@@ -72,58 +54,10 @@
                         <li class="nav-item">
                             <a class="nav-link" href="test.html">Test</a>
                         </li>
->>>>>>> e2cbe2c7
                     </ul>
                 </div>
             </div>
         </nav>
-<<<<<<< HEAD
-
-        <!-- Main Content -->
-        <main class="mt-5 pt-5">
-            <div class="container">
-                <div class="row">
-                    <!-- Main Story Content -->
-                    <div class="col-lg-8">
-                        <article class="mainInfo">
-                            <h1 class="mb-4">Warcraft 3 Storyline</h1>
-                            
-                            <section id="Prologue" class="mb-5">
-                                <h2 class="mb-3">Exodus of the Horde</h2>
-                                <p class="lead">
-                                    The game opens with the Orc leader, Thrall, waking from a nightmare warning him of the return of the Burning Legion. After a brief encounter with a being who is known only as "the Prophet", and, fearing that his dream was more of a vision than a nightmare, he leads his forces in an exodus from Lordaeron to the forgotten lands of Kalimdor.
-                                </p>
-                            </section>
-
-                            <section id="Human" class="mb-5">
-                                <h2 class="mb-3">The Scourge of Lordaeron</h2>
-                                <p>
-                                    Meanwhile, Arthas defends the village of Strahnbrad from orcs. He then joins Archmage Jaina Proudmoore, who aids him in investigating a rapidly spreading plague, which kills and turns human victims into the undead. Arthas kills the plague's originator, Kel'Thuzad, and then purges the infected city of Stratholme which leads Jaina to part ways with him in disgust. The Prophet, who failed to convince other human leaders to flee west, begs Jaina to go to Kalimdor. Arthas pursues the dreadlord Mal'Ganis to the icy continent of Northrend, where he helps his old friend Muradin Bronzebeard in finding a powerful sword called Frostmourne. When he is told that his forces have been recalled by the Emissary, he begins losing his sanity and engineers the burning of his own ships to prevent their return. Arthas and Muradin eventually find Frostmourne but learn that the sword is cursed. Disregarding the warning, Arthas offers his soul to gain the sword which leads to Muradin being knocked out (and presumed dead) by a shard of ice when Frostmourne is released. Arthas slays Mal'Ganis with the sword and returns to Lordaeron where he murders his father, King Terenas.
-                                </p>
-                            </section>
-
-                            <section id="Undead" class="mb-5">
-                                <h2 class="mb-3">Path of the Damned</h2>
-                                <p>
-                                    Now an Undead Death Knight, Arthas meets with the leader of the dreadlords, Tichondrius, who tasks him with resurrecting Kel'Thuzad. After exhuming his body and killing his former mentor Uther the Lightbringer for his father's urn to transport the remains in, Arthas sets off to Quel'Thalas, kingdom of the high elves. He kills Sylvanas Windrunner, the Ranger General of Silvermoon (only to resurrect her as a banshee), corrupts their sacred Sunwell and revives Kel'Thuzad as a Lich. The Lich informs him of the Burning Legion, a vast demonic army who are coming to consume the world, as well as about his true master, the Lich King, who was created to aid the Legion with his Undead Scourge but in truth wishes for the Legion to be destroyed. Arthas and Kel'Thuzad open a dimensional portal and summon the demon Archimonde and the Burning Legion, who begins his purging of Lordaeron with the destruction of Dalaran. Arthas and Kel'Thuzad are cast aside by Archimonde but Kel'Thuzad reveals to Arthas that the Lich King has already foreseen this and is planning to overthrow the Burning Legion.
-                                </p>
-                            </section>
-
-                            <section id="Orc" class="mb-5">
-                                <h2 class="mb-3">The Invasion of Kalimdor</h2>
-                                <p>
-                                    Thrall arrives on Kalimdor, meeting Cairne Bloodhoof and the Tauren and clashes with a human expedition on the way to find an Oracle. Meanwhile, the Orcish Warsong Clan is left behind in Ashenvale to build a permanent settlement, but angers the Night Elves and their demigod Cenarius by cutting down the forests for resources. To defeat them, the Warsong leader Grom Hellscream drinks from a fountain contaminated with the blood of the Legion's pit lord commander Mannoroth, successfully killing Cenarius, but binding his clan to the Legion's control. Thrall manages to reach the Oracle, in fact the Prophet, who tells him of Grom's actions. Following the Prophet's directions, Thrall and Jaina join forces and capture Grom, healing him of Mannoroth's corruption. Thrall and Grom begin to hunt Mannoroth and Grom kills him, dying in the process, but in doing so freeing the orcs from the demonic control of Mannoroth.
-                                </p>
-                            </section>
-
-                            <section id="Elves" class="mb-5">
-                                <h2 class="mb-3">Eternity's End</h2>
-                                <p>
-                                    Tyrande Whisperwind, leader of the Night Elves, is outraged to find the Humans and Orcs violating the forests and blames them for Cenarius' death, so she vows to destroy both. However, she soon finds out that the Burning Legion has arrived on Kalimdor. In order to oppose the Burning Legion, Tyrande reawakens the sleeping Elf Druids, starting with her lover, Malfurion Stormrage, and frees his brother Illidan Stormrage from prison, against Malfurion's wishes. Illidan meets Arthas, who tells him about the powerful "Skull of Gul'dan". Consuming the Skull and becoming a demon-elf hybrid, Illidan uses its power to kill Tichondrius but is banished from the forest by his brother as he is now part demon. Meanwhile, the Prophet summons Thrall, Jaina, Tyrande and Malfurion, and reveals that he used to be Medivh, the Last Guardian and the betrayer from Warcraft: Orcs & Humans, returned to make amends for his past sins. With the Burning Legion marching towards Mount Hyjal in their intent to corrupt the World Tree and thus the whole world, Humans, Orcs, and Night Elves form a reluctant alliance to spring a trap on the Burning Legion. They manage to delay the Legion long enough for many ancestral spirits to gather at the World Tree and destroy Archimonde as he attempts to reach it but in doing so, the Night Elves lose their immortality and their power over nature will gradually wane over time, though they do not mind. Peace once again comes to Kalimdor as the Burning Legion's forces wither away in defeat. Medivh, in a final monologue, then states that he needed to teach the world that guardians are no longer necessary to look after Azeroth and that he is satisfied that his task is now complete. Medivh then disappears, stating that he will now take his place amongst the legends of the past.
-                                </p>
-                            </section>
-                        </article>
-=======
         <main>
             <div class="mainContainer">
                 <article class="mainInfo">
@@ -231,89 +165,13 @@
                                 <li><a href="pedia.html">WarcraftPedia</a></li>
                             </ul>
                         </div>
->>>>>>> e2cbe2c7
-                    </div>
-
-                    <!-- Sidebar Navigation -->
-                    <div class="col-lg-4">
-                        <aside class="sticky-top" style="top: 100px">
-                            <div class="card mb-4">
-                                <div class="card-header">
-                                    <h2 class="h5 mb-0">Content</h2>
-                                </div>
-                                <div class="card-body">
-                                    <nav class="nav flex-column">
-                                        <a class="nav-link" href="#Prologue">Exodus of the Horde</a>
-                                        <a class="nav-link" href="#Human">The Scourge of Lordaeron</a>
-                                        <a class="nav-link" href="#Undead">Path of the Damned</a>
-                                        <a class="nav-link" href="#Orc">The Invasion of Kalimdor</a>
-                                        <a class="nav-link" href="#Elves">Eternity's End</a>
-                                    </nav>
-                                </div>
-                            </div>
-
-                            <!-- Gallery Section -->
-                            <div class="card">
-                                <div class="card-header">
-                                    <h2 class="h5 mb-0">Gallery</h2>
-                                </div>
-                                <div class="card-body">
-                                    <div class="row g-3">
-                                        <div class="col-6">
-                                            <img src="images/story_imgs/human.jpg" class="img-fluid rounded" alt="Human campaign">
-                                            <p class="small text-muted mt-2">Human campaign screenshot</p>
-                                        </div>
-                                        <div class="col-6">
-                                            <img src="images/story_imgs/undead.jpg" class="img-fluid rounded" alt="Undead campaign">
-                                            <p class="small text-muted mt-2">Undead campaign screenshot</p>
-                                        </div>
-                                        <div class="col-6">
-                                            <img src="images/story_imgs/orc.jpg" class="img-fluid rounded" alt="Orc campaign">
-                                            <p class="small text-muted mt-2">Orc campaign screenshot</p>
-                                        </div>
-                                        <div class="col-6">
-                                            <img src="images/story_imgs/night_elf.jpg" class="img-fluid rounded" alt="Night Elves campaign">
-                                            <p class="small text-muted mt-2">Night Elves campaign screenshot</p>
-                                        </div>
-                                    </div>
-                                </div>
-                            </div>
-                        </aside>
-                    </div>
-<<<<<<< HEAD
-                </div>
-            </div>
-        </main>
-
-        <!-- Footer -->
-        <footer class="bg-dark text-light mt-5 py-5">
-            <div class="container">
-                <div class="row">
-                    <div class="col-md-4">
-                        <h3>Services</h3>
-                        <ul class="list-unstyled">
-                            <li>Game Analysis</li>
-                            <li>Game Reviews</li>
-                            <li>Tutorials</li>
-                            <li>Tournaments</li>
-                        </ul>
-                    </div>
-                    <div class="col-md-4">
-                        <h3>Social Links</h3>
-                        <div class="d-flex gap-3">
-                            <a href="#" class="text-light"><i class="fab fa-instagram fa-2x"></i></a>
-                            <a href="#" class="text-light"><i class="fab fa-telegram fa-2x"></i></a>
-                            <a href="#" class="text-light"><i class="fab fa-twitter fa-2x"></i></a>
-                            <a href="#" class="text-light"><i class="fab fa-facebook fa-2x"></i></a>
-                        </div>
-                    </div>
-                </div>
-            </div>
-        </footer>
-
-        <!-- Bootstrap Bundle JS -->
-        <script src="https://cdn.jsdelivr.net/npm/bootstrap@5.3.2/dist/js/bootstrap.bundle.min.js"></script>
-=======
+                    </div>
+                    <div class="companyInfo">
+                        <h2>Company Information</h2>
+                        <p>We specialize in providing comprehensive services for all your Warcraft 3 needs. Whether you're organizing a tournament, seeking expert coaching, or looking to host a memorable Warcraft 3 event, we've got you covered.
+                        Our team of seasoned professionals is dedicated to delivering top-notch experiences tailored to your specific requirements. Trust us to elevate your Warcraft 3 journey to new heights with our unparalleled services and passion for the game.
+                        </p>
+                    </div>
                     <div class="contactText">
                         <p>Email: <a href="mailto:some-email@gmail.com">some-email@gmail.com</a></p>
                         <p>Telephone: <a href="tel:0777777123">0-777-777-123</a></p>
@@ -340,6 +198,5 @@
         <script src="https://cdn.jsdelivr.net/npm/bootstrap@5.3.2/dist/js/bootstrap.bundle.min.js"></script>
         <!-- Custom JS -->
         <script src="js/main.js"></script>
->>>>>>> e2cbe2c7
     </body>
 </html>